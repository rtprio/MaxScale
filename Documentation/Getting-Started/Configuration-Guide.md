# MariaDB MaxScale Configuration & Usage Scenarios

## Introduction

This document describes how to configure MariaDB MaxScale and presents some
possible usage scenarios. MariaDB MaxScale is designed with flexibility in mind,
and consists of an event processing core with various support functions and
plugin modules that tailor the behavior of the program.

# Table of Contents

* [Glossary](#glossary)
* [Configuration](#configuration)
  * [Special Parameter Types](#special-parameter-types)
  * [Global Settings](#global-settings)
  * [Service](#service)
  * [Server](#server)
  * [Server and SSL](#server-and-ssl)
  * [Listener](#listener)
  * [Listener and SSL](#listener-and-ssl)
* [Router Modules](#routing-modules)
* [Diagnostic Modules](#diagnostic-modules)
* [Monitor Modules](#monitor-modules)
* [Filter Modules](#filter-modules)
* [Reloading Configuration](#reloading-configuration)
* [Authentication](#authentication)
* [Error Reporting](#error-reporting)

## Glossary

Word | Description
--------------------|----------------------------------------------------
service             | A service represents a set of databases with a specific access mechanism that is offered to clients of MariaDB MaxScale. The access mechanism defines the algorithm that MariaDB MaxScale will use to direct particular requests to the individual databases.
server              | A server represents an individual database server to which a client can be connected via MariaDB MaxScale.
router              | A router is a module within MariaDB MaxScale that will route client requests to the various database servers which MariaDB MaxScale provides a service interface to.
connection routing  | Connection routing is a method of handling requests in which MariaDB MaxScale will accept connections from a client and route data on that connection to a single database using a single connection. Connection based routing will not examine individual requests on a connection and it will not move that connection once it is established.
statement routing   | Statement routing is a method of handling requests in which each request within a connection will be handled individually. Requests may be sent to one or more servers and connections may be dynamically added or removed from the session.
protocol            | A protocol is a module of software that is used to communicate with another software entity within the system. MariaDB MaxScale supports the dynamic loading of protocol modules to allow for increased flexibility.
module              | A module is a separate code entity that may be loaded dynamically into MariaDB MaxScale to increase the available functionality. Modules are implemented as run-time loadable shared objects.
monitor             | A monitor is a module that can be executed within MariaDB MaxScale to monitor the state of a set of database. The use of an internal monitor is optional, monitoring may be performed externally to MariaDB MaxScale.
listener            | A listener is the network endpoint that is used to listen for connections to MariaDB MaxScale from the client applications. A listener is associated to a single service, however, a service may have many listeners.
connection failover | When a connection currently being used between MariaDB MaxScale and the database server fails a replacement will be automatically created to another server by MariaDB MaxScale without client intervention
backend database    | A term used to refer to a database that sits behind MariaDB MaxScale and is accessed by applications via MariaDB MaxScale.
filter              | A module that can be placed between the client and the MariaDB MaxScale router module. All client data passes through the filter module and may be examined or modified by the filter modules.  Filters may be chained together to form processing pipelines.

## Configuration

The MariaDB MaxScale configuration is read from a file that MariaDB MaxScale
will look for in the following places:

1. By default, the file `maxscale.cnf` in the directory `/etc`
2. The location given with the `--configdir=<path>` command line argument.

MariaDB MaxScale will further look for a directory with the same name as the
configuration file, followed by `.d` (for instance `/etc/maxscale.cnf.d`) and
recursively read all files, having a `.cnf` suffix, it finds in the directory
hierarchy. All other files will be ignored.

There are no restrictions on how different configuration sections are arranged,
but the strong suggestion is to place global settings into the configuration
file MariaDB MaxScale is invoked with, and then, if deemed necessary, create
separate configuration files for _servers_, _filters_, etc.

The configuration file itself is based on the
[.ini](https://en.wikipedia.org/wiki/INI_file) file format and consists of
various sections that are used to build the configuration; these sections define
services, servers, listeners, monitors and global settings. Parameters, which
expect a comma-separated list of values can be defined on multiple lines. The
following is an example of a multi-line definition.

```
[MyService]
type=service
router=readconnroute
servers=server1,
        server2,
        server3
```

The values of the parameter that are not on the first line need to have at least
one whitespace character before them in order for them to be recognized as a
part of the multi-line parameter.

### Special Parameter Types

#### Sizes

Where _specifically noted_, a number denoting a size can be suffixed by a subset
of the IEC binary prefixes or the SI prefixes. In the former case the number
will be interpreted as a certain multiple of 1024 and in the latter case as a
certain multiple of 1000. The supported IEC binary suffixes are `Ki`, `Mi`, `Gi`
and `Ti` and the supported SI suffixes are `k`, `M`, `G` and `T`. In both cases,
the matching is case insensitive.

For instance, the following entries
```
max_size=1099511628000
max_size=1073741824Ki
max_size=1048576Mi
max_size=1024Gi
max_size=1Ti
```
are equivalent, as are the following
```
max_size=1000000000000
max_size=1000000000k
max_size=1000000M
max_size=1000G
max_size=1T
```
#### Regular Expressions

When a regular expression (regex) parameter is accepted, the pattern string
should be enclosed in slashes e.g. `match=/^select/` defines the pattern
`^select`. The slashes allow whitespace to be read from the ends of the regex
string contrary to a normal string parameter and are removed before compiling
the pattern. For backwards compatibility, the slashes are not yet mandatory.
Omitting them is, however, deprecated and will be rejected in the next release
of MaxScale. Currently, *QLAFilter* accepts parameters in regular expression
form.

### Global Settings

The global settings, in a section named `[MaxScale]`, allow various parameters
that affect MariaDB MaxScale as a whole to be tuned.

#### `threads`

This parameter controls the number of worker threads that are handling the
events coming from the kernel. The default is 1 thread. It is recommended that
you start with one thread and increase the number if you require greater
performance. Increasing the amount of worker threads beyond the number of
processor cores does not improve the performance, rather is likely to degrade
it, and can consume resources needlessly.

You can enable automatic configuration of this value by setting the value to
`auto`. This way MariaDB MaxScale will detect the number of available processors
and set the amount of threads to be equal to that number. This should only be
used for systems dedicated for running MariaDB MaxScale.

```
# Valid options are:
#       threads=[<number of threads> | auto ]

[MaxScale]
threads=1
```

Additional threads will be created to execute other internal services within
MariaDB MaxScale. This setting is used to configure the number of threads that
will be used to manage the user connections.

#### `auth_connect_timeout`

The connection timeout in seconds for the MySQL connections to the backend
server when user authentication data is fetched. Increasing the value of this
parameter will cause MariaDB MaxScale to wait longer for a response from the
backend server before aborting the authentication process. The default is 3
seconds.

```
auth_connect_timeout=10
```

#### `auth_read_timeout`

The read timeout in seconds for the MySQL connection to the backend database
when user authentication data is fetched. Increasing the value of this parameter
will cause MariaDB MaxScale to wait longer for a response from the backend
server when user data is being actively fetched. If the authentication is
failing and you either have a large number of database users and grants or the
connection to the backend servers is slow, it is a good idea to increase this
value. The default is 1 second.

```
auth_read_timeout=10
```

#### `auth_write_timeout`

The write timeout in seconds for the MySQL connection to the backend database
when user authentication data is fetched. Currently MariaDB MaxScale does not
write or modify the data in the backend server. The default is 2 seconds.

```
auth_write_timeout=10
```

#### `ms_timestamp`

Enable or disable the high precision timestamps in logfiles. Enabling this adds
millisecond precision to all logfile timestamps.

```
# Valid options are:
#       ms_timestamp=<0|1>
ms_timestamp=1
```

#### `skip_permission_checks`

Skip service and monitor user permission checks. This is useful when you know
the permissions are OK and you want to speed up the startup process. This
parameter takes a boolean value and is disabled by default.

It is recommended to not disable the permission checks so that any missing
privileges are detected when maxscale is starting up. If you are experiencing a
slow startup of MaxScale due to large amounts of connection timeouts when
permissions are checked, disabling the permission checks could speed up the
startup process.

```
skip_permission_checks=true
```

#### `syslog`

Enable or disable the logging of messages to *syslog*.

By default logging to *syslog* is enabled.

```
# Valid options are:
#       syslog=<0|1>
syslog=1
```

To enable logging to syslog use the value 1 and to disable use the value 0.

#### `maxlog`

Enable to disable to logging of messages to MariaDB MaxScale's log file.

By default logging to *maxlog* is enabled.

```
# Valid options are:
#       syslog=<0|1>
maxlog=1
```

To enable logging to the MariaDB MaxScale log file use the value 1 and to
disable use the value 0.

#### `log_to_shm`

Enable or disable the writing of the *maxscale.log* file to shared memory. If
enabled, then the actual log file will be created under `/dev/shm` and a
symbolic link to that file will be created in the *MaxScale* log directory.

Logging to shared memory may be appropriate if *log_info* and/or *log_debug* are
enabled, as logging to a regular file may in that case cause performance
degradation, due to the amount of data logged. However, as shared memory is a
scarce resource, logging to shared memory should be used only temporarily and
not regularly.

Since *MariaDB MaxScale* can log to both file and *syslog* an approach that
provides maximum flexibility is to enable *syslog* and *log_to_shm*, and to
disable *maxlog*. That way messages will normally be logged to *syslog*, but if
there is something to investigate, *log_info* and *maxlog* can be enabled from
*maxadmin*, in which case informational messages will be logged to the
*maxscale.log* file that resides in shared memory.

By default, logging to shared memory is disabled.

```
# Valid options are:
#       log_to_shm=<0|1>
log_to_shm=1
```

To enable logging to shared memory use the value 1 and to disable use the value
0.

#### `log_warning`

Enable or disable the logging of messages whose syslog priority is *warning*.
Messages of this priority are enabled by default.

```
# Valid options are:
#       log_warning=<0|1>
log_warning=0
```

To disable these messages use the value 0 and to enable them use the value 1.

#### `log_notice`

Enable or disable the logging of messages whose syslog priority is *notice*.
Messages of this priority provide information about the functioning of MariaDB
MaxScale and are enabled by default.

```
# Valid options are:
#       log_notice=<0|1>
log_notice=0
```

To disable these messages use the value 0 and to enable them use the value 1.

#### `log_info`

Enable or disable the logging of messages whose syslog priority is *info*. These
messages provide detailed information about the internal workings of MariaDB
MaxScale and should not, due to their frequency, be enabled, unless there is a
specific reason for that. For instance, from these messages it will be evident,
e.g., why a particular query was routed to the master instead of to a slave.
These informational messages are disabled by default.

```
# Valid options are:
#       log_info=<0|1>
log_info=1
```

To disable these messages use the value 0 and to enable them use the value 1.

#### `log_debug`

Enable or disable the logging of messages whose syslog priority is *debug*. This
kind of messages are intended for development purposes and are disabled by
default. Note that if MariaDB MaxScale has been built in release mode, then
debug messages are excluded from the build and this setting will not have any
effect.

```
# Valid options are:
#       log_debug=<0|1>
log_debug=1
```

To disable these messages use the value 0 and to enable them use the value 1.

#### `log_messages`

**Deprecated** Use *log_notice* instead.

#### `log_trace`

**Deprecated** Use *log_info* instead.

#### `log_augmentation`

Enable or disable the augmentation of messages. If this is enabled, then each
logged message is appended with the name of the function where the message was
logged. This is primarily for development purposes and hence is disabled by
default.

```
# Valid options are:
#       log_augmentation=<0|1>
log_augmentation=1
```

To disable the augmentation use the value 0 and to enable it use the value 1.

#### `log_throttling`

It is possible that a particular error (or warning) is logged over and over
again, if the cause for the error persistently remains. To prevent the log from
flooding, it is possible to specify how many times a particular error may be
logged within a time period, before the logging of that error is suppressed for
a while.

```
# A valid value looks like
#       log_throttling = X, Y, Z
#
# where each value is a positive integer and X means the number of times a
# specific error may be logged within a time period of Y milliseconds, before
# the logging of that error is suppressed for Z milliseconds.
log_throttling=8, 2000, 15000
```

In the example above, the logging of a particular error will be suppressed for
15 seconds if the error has been logged 8 times in 2 seconds.

The default is `10, 1000, 10000`, which means that if the same error is logged
10 times in one second, the logging of that error is suppressed for the
following 10 seconds.

To disable log throttling, add an entry with an empty value

```
log_throttling=
```
or one where any of the integers is 0.

```
log_throttling=0, 0, 0
```

Note that *notice*, *info* and *debug* messages are never throttled.

#### `logdir`

Set the directory where the logfiles are stored. The folder needs to be both
readable and writable by the user running MariaDB MaxScale.

```
logdir=/tmp/
```

#### `datadir`

Set the directory where the data files used by MariaDB MaxScale are stored.
Modules can write to this directory and for example the binlogrouter uses this
folder as the default location for storing binary logs.

```
datadir=/home/user/maxscale_data/
```

#### `libdir`

Set the directory where MariaDB MaxScale looks for modules. The library
directory is the only directory that MariaDB MaxScale uses when it searches for
modules. If you have custom modules for MariaDB MaxScale, make sure you have
them in this folder.

```
libdir=/home/user/lib64/
```

#### `cachedir`

Configure the directory MariaDB MaxScale uses to store cached data. An example
of cached data is the authentication data fetched from the backend servers.
MariaDB MaxScale stores this in case a connection to the backend server is not
possible.

```
cachedir=/tmp/maxscale_cache/
```

#### `piddir`

Configure the directory for the PID file for MariaDB MaxScale. This file
contains the Process ID for the running MariaDB MaxScale process.

```
piddir=/tmp/maxscale_cache/
```

#### `execdir`

Configure the directory where the executable files reside. All internal
processes which are launched will use this directory to look for executable
files.

```
execdir=/usr/local/bin/
```

#### `connector_plugindir`

Location of the MariaDB Connector-C plugin directory. The MariaDB Connector-C
used in MaxScale can use this directory to load authentication plugins. The
versions of the plugins must be binary compatible with the connector version
that MaxScale was built with.

```
connector_plugindir=/usr/lib/plugin/
```

#### `persistdir`

Configure the directory where persisted configurations are stored. When a new
server is created via MaxAdmin, it will be stored in this directory. Do not use
or modify the contents of this directory, use _/etc/maxscale.cnf.d/_ instead.

```
persistdir=/var/lib/maxscale/maxscale.cnf.d/
```

#### `module_configdir`

Configure the directory where module configurations are stored. Path arguments
are resolved relative to this directory. This directory should be used to store
module specific configurations e.g. dbfwfilter rule files.

Any configuration parameter that is not an absolute path will be interpreted as
a relative path. The relative paths use the module configuration directory as
the working directory.

For example, the configuration parameter `file=my_file.txt` would be interpreted
as `/etc/maxscale.cnf.d/my_file.txt` whereas `file=/home/user/my_file.txt` would
be interpreted as `/home/user/my_file.txt`.

```
module_configdir=/var/lib/maxscale/
```

#### `language`

Set the folder where the errmsg.sys file is located in. MariaDB MaxScale will
look for the errmsg.sys file installed with MariaDB MaxScale from this folder.

```
language=/home/user/lang/
```

#### `query_classifier`

The module used by MariaDB MaxScale for query classification. The information
provided by this module is used by MariaDB MaxScale when deciding where a
particular statement should be sent. The default query classifier is
_qc_sqlite_.

#### `query_classifier_args`

Arguments for the query classifier. What arguments are accepted depends on the
particular query classifier being used. The default query classifier -
_qc_sqlite_ - supports the following arguments:

##### `log_unrecognized_statements`

An integer argument taking the following values:
   * 0: Nothing is logged. This is the default.
   * 1: Statements that cannot be parsed completely are logged. They may have been
partially parsed, or classified based on keyword matching.
   * 2: Statements that cannot even be partially parsed are logged. They may have
been classified based on keyword matching.
   * 3: Statements that cannot even be classified by keyword matching are logged.

```
query_classifier=qc_sqlite
query_classifier_args=log_unrecognized_statements=1
```

This will log all statements that cannot be parsed completely. This may be
useful if you suspect that MariaDB MaxScale routes statements to the wrong
server (e.g. to a slave instead of to a master).

<<<<<<< HEAD
### REST API Configuration

The MaxScale REST API is an HTTP interface that provides JSON format data
intended to be consumed by monitoring appllications and visualization tools.

The following options must be defined under the `[maxscale]` section in the
configuration file.

#### `admin_host`

The network interface where the HTTP admin interface listens on. The default
value is the IPv6 address `::` which listens on all available network
interfaces.

#### `admin_port`

The port where the HTTP admin interface listens on. The default value is port
8989.

#### `admin_auth`

Enable HTTP admin interface authentication using HTTP Basic Access
authentication. This is not a secure method of authentication but it does add a
small layer of security. This option is enabled by default.

The admin interface authentication uses the same user as MaxAdmin network
interface. This means that new users can be added with both MaxAdmin and the
REST API. The default credentials for the interface are `admin:mariadb`.

#### `admin_ssl_key`

The path to the TLS private key in PEM format for the admin interface.

If the `admin_ssl_key`, `admin_ssl_cert` and `admin_ssl_ca_cert` options are all
defined, the admin interface will use encrypted HTTPS instead of plain HTTP.

#### `admin_ssl_cert`

The path to the TLS public certificate in PEM format. See `admin_ssl_key`
documentation for more details.

#### `admin_ssl_ca_cert`

The path to the TLS CA certificate in PEM format. See `admin_ssl_key`
documentation for more details.

#### `admin_enabled`

Enable or disable the admin interface. This allows the admin interface to
be completely disabled to prevent access to it.
=======
#### `sql_mode`

Specifies whether the query classifier parser should initially expect _MariaDB_
or _PL/SQL_ kind of SQL.

The allowed values are:
   `default`: The parser expects regular _MariaDB_ SQL.
   `oracle` : The parser expects PL/SQL.

```
sql_mode=oracle
```

The default value is `default`.

**NOTE** If `sql_mode` is set to `oracle`, then MaxScale will also assume
that `autocommit` initially is off.

At runtime, MariaDB MaxScale will recognize statements like
```
set sql_mode=oracle;
```
and
```
set sql_mode=default;
```
and change mode accordingly.

**NOTE** If `set sql_mode=oracle;` is encountered, then MaxScale will also
behave as if `autocommit` had been turned off and conversely, if
`set sql_mode=default;` is encountered, then MaxScale will also behave
as if `autocommit` had been turned on.

Note that MariaDB MaxScale is **not** explicitly aware of the sql mode of
the server, so the value of `sql_mode` should reflect the sql mode used
when the server is started.
>>>>>>> 7f1a9491

### Service

A service represents the database service that MariaDB MaxScale offers to the
clients. In general a service consists of a set of backend database servers and
a routing algorithm that determines how MariaDB MaxScale decides to send
statements or route connections to those backend servers.

A service may be considered as a virtual database server that MariaDB MaxScale
makes available to its clients.

Several different services may be defined using the same set of backend servers.
For example a connection based routing service might be used by clients that
already performed internal read/write splitting, whilst a different statement
based router may be used by clients that are not written with this functionality
in place. Both sets of applications could access the same data in the same
databases.

A service is identified by a service name, which is the name of the
configuration file section and a type parameter of service.

```
[Test Service]
type=service
```

In order for MariaDB MaxScale to forward any requests it must have at least one
service defined within the configuration file. The definition of a service alone
is not enough to allow MariaDB MaxScale to forward requests however, the service
is merely present to link together the other configuration elements.

#### `router`

The router parameter of a service defines the name of the router module that
will be used to implement the routing algorithm between the client of MariaDB
MaxScale and the backend databases. Additionally routers may also be passed a
comma separated list of options that are used to control the behavior of the
routing algorithm. The two parameters that control the routing choice are router
and router_options. The router options are specific to a particular router and
are used to modify the behavior of the router. The read connection router can be
passed options of master, slave or synced, an example of configuring a service
to use this router and limiting the choice of servers to those in slave state
would be as follows.

```
router=readconnroute
router_options=slave
```

To change the router to connect on to servers in the  master state as well as
slave servers, the router options can be modified to include the master state.

```
router=readconnroute
router_options=master,slave
```

A more complete description of router options and what is available for a given
router is included with the documentation of the router itself.

#### `router_options`

Option string given to the router module. The value of this parameter should be
a comma-separated list of key-value pairs. See router specific documentation for
more details.

#### `filters`

The filters option allow a set of filters to be defined for a service; requests
from the client are passed through these filters before being sent to the router
for dispatch to the backend server.  The filters parameter takes one or more
filter names, as defined within the filter definition section of the
configuration file. Multiple filters are separated using the | character.

```
filters=counter | QLA
```

The requests pass through the filters from left to right in the order defined in
the configuration parameter.

#### `servers`

The servers parameter in a service definition provides a comma separated list of
the backend servers that comprise the service. The server names are those used
in the name section of a block with a type parameter of server (see below).

```
servers=server1,server2,server3
```

#### `user`

The user parameter, along with the passwd parameter are used to define the
credentials used to connect to the backend servers to extract the list of
database users from the backend database that is used for the client
authentication.

```
user=maxscale
passwd=Mhu87p2D
```

Authentication of incoming connections is performed by MariaDB MaxScale itself
rather than by the database server to which the client is connected. The client
will authenticate itself with MariaDB MaxScale, using the username, hostname and
password information that MariaDB MaxScale has extracted from the backend
database servers. For a detailed discussion of how this impacts the
authentication process please see the "Authentication" section below.

The host matching criteria is restricted to IPv4, IPv6 will be added in a future
release.

Existing user configuration in the backend databases must be checked and may be
updated before successful MariaDB MaxScale authentication:

In order for MariaDB MaxScale to obtain all the data it must be given a username
it can use to connect to the database and retrieve that data. This is the
parameter that gives MariaDB MaxScale the username to use for this purpose.

The account used must be able to select from the mysql.user table, the following
is an example showing how to create this user.

```
CREATE USER 'maxscale'@'maxscalehost' IDENTIFIED BY 'maxscale-password';
```

Additionally, `SELECT` privileges on the `mysql.user`, `mysql.db` and `mysql.tables_priv`
tables and `SHOW DATABASES` privileges are required in order to load databases
name and grants suitable for database name authorization.

```
GRANT SELECT ON mysql.user TO 'maxscale'@'maxscalehost';
GRANT SELECT ON mysql.db TO 'maxscale'@'maxscalehost';
GRANT SELECT ON mysql.tables_priv TO 'maxscale'@'maxscalehost';
GRANT SHOW DATABASES ON *.* TO 'maxscale'@'maxscalehost';
```

MariaDB MaxScale will execute the following query to retrieve the users. If you
suspect that you might have problems with grants, it is recommended to run this
query and see the results it returns.

```
SELECT DISTINCT
    user.user AS user,
    user.host AS host,
    user.password AS password,
    concat(user.user,user.host,user.password,
      IF((user.Select_priv+0)||find_in_set('Select',Coalesce(tp.Table_priv,0)),'Y','N') ,
      COALESCE( db.db,tp.db, '')) AS userdata,
    user.Select_priv AS anydb,
    COALESCE( db.db,tp.db, NULL) AS db
    FROM
    mysql.user LEFT JOIN
    mysql.db ON user.user=db.user AND user.host=db.host LEFT JOIN
    mysql.tables_priv tp ON user.user=tp.user AND user.host=tp.host
    WHERE user.user IS NOT NULL AND user.user <> ''
```

In versions of MySQL 5.7.6 and later, the `Password` column was replaced by
`authentication_string`. Change `user.password` above with
`user.authentication_string`.

**Note**: If authentication fails, MaxScale will try to refresh the list of
database users used by the service up to 4 times every 30 seconds.

<a id="passwd"></a>
#### `password`

The password parameter provides the password information for the above user and
may be either a plain text password or it may be an encrypted password.  See the
section on encrypting passwords for use in the maxscale.cnf file. This user must
be capable of connecting to the backend database and executing these SQL
statements to load database names and grants from the backends:

* `SELECT user, host, password,Select_priv FROM mysql.user`.
* `SELECT user, host, db FROM mysql.db`
* `SELECT * FROM INFORMATION_SCHEMA.SCHEMATA`
* `SELECT GRANTEE,PRIVILEGE_TYPE FROM INFORMATION_SCHEMA.USER_PRIVILEGES`

#### `enable_root_user`

This parameter controls the ability of the root user to connect to MariaDB
MaxScale and hence onwards to the backend servers via MariaDB MaxScale.

The default value is `0`, disabling the ability of the root user to connect to
MariaDB MaxScale.

Example for enabling root user:

```
enable_root_user=1
```

Values of `on` or `true` may also be given to enable the root user and `off` or
`false` may be given to disable the use of the root user.

```
enable_root_user=true
```

#### `localhost_match_wildcard_host`

This parameter enables matching of "127.0.0.1" (localhost) against "%" wildcard
host for MySQL protocol authentication. The default value is `0`, so in order to
authenticate a connection from the same machine as the one on which MariaDB
MaxScale is running, an explicit user@localhost entry will be required in the
MySQL user table.

#### `version_string`

This parameter sets a custom version string that is sent in the MySQL Handshake
from MariaDB MaxScale to clients.

Example:

```
version_string=5.5.37-MariaDB-RWsplit
```

If not set, the default value is `5.5.5-10.0.0 MaxScale <MaxScale version>`
where `<MaxScale version>` is the version of MaxScale. If the provided string
does not start with the number 5, a 5.5.5- prefix will be added to it. This
means that a _version_string_ value of _MaxScale-Service_ would result in a
_5.5.5-MaxScale-Service_ being sent to the client.

#### `weightby`

The weightby parameter is used in conjunction with server parameters in order to
control the load balancing applied in the router in use by the service. This
allows varying weights to be applied to each server to create a non-uniform
distribution of the load amongst the servers.

An example of this might be to define a parameter for each server that
represents the amount of resource available on the server, we could call this
serversize. Every server should then have a serversize parameter set for the
server.

```
serversize=10
```

The service would then have the parameter `weightby=serversize`. If there are 4
servers defined in the service (serverA, serverB, serverC and serverD) with the
serversize set as shown in the table below, the connections would balanced using
the percentages in this table.

 Server  |serversize|% connections
---------|----------|-------------
serverA  |   10     |     18%
serverB  |   15     |     27%
serverC  |   10     |     18%
serverD  |   20     |     36%

_**Note**: If the value of the weighting parameter of an individual server is
zero or the relative weight rounds down to zero, no queries will be routed to
that server as long as a server with a positive weight is available._

Here is an excerpt from an example configuration with the `serv_weight`
parameter used as the weighting parameter.

```
[server1]
type=server
address=127.0.0.1
port=3000
protocol=MySQLBackend
serv_weight=3

[server2]
type=server
address=127.0.0.1
port=3001
protocol=MySQLBackend
serv_weight=1

[Read Service]
type=service
router=readconnroute
servers=server1,server2
weightby=serv_weight
```

With this configuration and a heavy query load, the server _server1_ will get
most of the connections and about a third of the remaining queries are routed to
the second server. With server weights, you can assign secondary servers that
are only used when the primary server is under heavy load.

Without the weightby parameter, each connection counts as a single connection.
With a weighting parameter, a single connection received its weight from the
server's own weighting parameter divided by the sum of all weighting parameters
in all the configured servers.

If we use the previous configuration as an example, the sum of the `serv_weight`
parameter is 4. _Server1_ would receive a weight of `3/4=75%` and _server2_
would get `1/4=25%`. This means that _server1_ would get 75% of the connections
and _server2_ would get 25% of the connections.

#### `auth_all_servers`

This parameter controls whether only a single server or all of the servers are
used when loading the users from the backend servers. This takes a boolean value
and when enabled, creates a union of all the users and grants on all the
servers.

#### `strip_db_esc`

The strip_db_esc parameter strips escape characters from database names of
grants when loading the users from the backend server.

This parameter takes a boolean value and when enabled, will strip all backslash (`\`)
characters from the database names. The default value for this parameter is true
since MaxScale 2.0.1. In previous version, the default value was false.

Some visual database management tools automatically escape some characters and
this might cause conflicts when MariaDB MaxScale tries to authenticate users.

#### `retry_on_failure`

The retry_on_failure parameter controls whether MariaDB MaxScale will try to
restart failed services and accepts a boolean value. This functionality is
enabled by default to prevent services being permanently disabled if the
starting of the service failed due to a network outage. Disabling the restarting
of the failed services will cause them to be permanently disabled if the
services can't be started when MariaDB MaxScale is started.

#### `log_auth_warnings`

Enable or disable the logging of authentication failures and warnings. This
parameter takes a boolean value.

MariaDB MaxScale normally suppresses warning messages about failed
authentication. Enabling this option will log those messages into the message
log with details about who tried to connect to MariaDB MaxScale and from where.

#### `connection_timeout`

The connection_timeout parameter is used to disconnect sessions to MariaDB
MaxScale that have been idle for too long. The session timeouts are disabled by
default. To enable them, define the timeout in seconds in the service's
configuration section.

Example:

```
[Test Service]
connection_timeout=300
```

#### `max_connections`

The maximum number of simultaneous connections MaxScale should permit to this
service. If the parameter is zero or is omitted, there is no limit. Any attempt
to make more connections after the limit is reached will result in a "Too many
connections" error being returned.

Example:

```
[Test Service]
max_connections=100
```

#### `max_retry_interval`

Configure the maximum interval between consecutive attempts to bind to an
interface. The default value for this parameter is 3600 seconds. This
parameter was introduced in MaxScale 2.2.0.

When a listener fails to bind to the interface it is assigned to, it will
attempt to bind to the interface again after 10 seconds. If the attempt fails,
the interval is incremented by 10 seconds and the next attempt will be in 20
seconds. The interval is incremented until the value of `max_retry_interval` is
reached at which point the listener attempts to bind to the interface every
`max_retry_interval` seconds.

### Server

Server sections are used to define the backend database servers that can be
formed into a service. A server may be a member of one or more services within
MariaDB MaxScale. Servers are identified by a server name which is the section
name in the configuration file. Servers have a type parameter of server, plus
address port and protocol parameters.

```
[server1]
type=server
address=127.0.0.1
port=3000
protocol=MySQLBackend
```

#### `address`

The IP address or hostname of the machine running the database server that is
being defined. MariaDB MaxScale will use this address to connect to the backend
database server.

#### `port`

The port on which the database listens for incoming connections. MariaDB
MaxScale will use this port to connect to the database server.

#### `protocol`

The name for the protocol module to use to connect MariaDB MaxScale to the
database. Currently only one backend protocol is supported, the MySQLBackend
module.

#### `monitoruser`

The monitor has a username and password that is used to connect to all servers
for monitoring purposes, this may be overridden by supplying a monitoruser
statement for each individual server.

```
monitoruser=mymonitoruser
```

#### `monitorpw`

The monitor has a username and password that is used to connect to all servers
for monitoring purposes, this may be overridden by supplying a monpasswd
statement for the individual servers.

```
monitorpw=mymonitorpasswd
```

The monpasswd parameter may be either a plain text password or it may be an
encrypted password.  See the section on encrypting passwords for use in the
maxscale.cnf file.

#### `persistpoolmax`

The `persistpoolmax` parameter defaults to zero but can be set to an integer
value for a back end server. If it is non zero, then when a DCB connected to a
back end server is discarded by the system, it will be held in a pool for reuse,
remaining connected to the back end server. If the number of DCBs in the pool
has reached the value given by `persistpoolmax` then any further DCB that is
discarded will not be retained, but disconnected and discarded.

#### `persistmaxtime`

The `persistmaxtime` parameter defaults to zero but can be set to an integer
value indicating a number of seconds. A DCB placed in the persistent pool for a
server will only be reused if the elapsed time since it joined the pool is less
than the given value. Otherwise, the DCB will be discarded and the connection
closed.

For more information about persistent connections, please read the
[Administration Tutorial](../Tutorials/Administration-Tutorial.md).

#### `use_proxy_protocol`

If `use_proxy_protocol` is set to `yes`, MaxScale will send a proxy protocol
header when connecting client sessions to the server. The header contains the
original client IP address and port, as seen by MaxScale. The server will then
read the header and perform authentication as if the connection originated from
this address instead of the MaxScale IP address. With this feature, the user
accounts on the backend server can be simplified to only contain the actual
client hosts and not the MaxScale host.

Currently, using this feature is unpractical due to the restrictiveness of the
proxy protocol. The protocol requires that *all* connections from proxy enabled
addresses must send a valid proxy header. MaxScale has other connections to the
servers in addition to client sessions, e.g. monitors, and the server will
refuse these due to the lack of the header. To bypass this restriction, the
server monitor needs to be disabled and the service listener needs to be
configured to disregard authentication errors (`skip_authentication=true`).

#### `authenticator`

The authenticator module to use. Each protocol module defines a default
authentication module which is used if no `authenticator` parameter is found
from the configuration.

#### `authenticator_options`

Option string given to the authenticator module. The value of this parameter
should be a comma-separated list of key-value pairs. See authenticator specific
documentation for more details.

### Server and SSL

This section describes configuration parameters for servers that control the
SSL/TLS encryption method and the various certificate files involved in it when
applied to back end servers. To enable SSL between MaxScale and a back end
server, you must configure the `ssl` parameter in the relevant server section to
the value `required` and provide the three files for `ssl_cert`, `ssl_key` and
`ssl_ca_cert`. After this, MaxScale connections to this server will be encrypted
with SSL. Attempts to connect to the server without using SSL will cause
failures. Hence, the database server in question must have been configured to be
able to accept SSL connections.

#### `ssl`

This enables SSL connections to the server, when set to `required`. If that is
done, the three certificate files mentioned below must also be supplied.
MaxScale connections to this server will then be encrypted with SSL. If this is
not possible, client connection attempts that rely on the server will fail.

#### `ssl_key`

A string giving a file path that identifies an existing readable file. The file
must be the SSL client private key MaxScale should use with the server. This
will be the private key that is used as the client side private key during a
MaxScale-server SSL handshake. This is currently a required parameter for SSL
enabled servers.

#### `ssl_cert`

A string giving a file path that identifies an existing readable file. The file
must be the SSL client certificate MaxScale should use with the server. This
will be the public certificate that is used as the client side certificate
during a MaxScale-server SSL handshake. This is a required parameter for SSL
enabled servers. The certificate must be compatible with the key defined above.

#### `ssl_ca_cert`

A string giving a file path that identifies an existing readable file. The file
must be the SSL Certificate Authority (CA) certificate for the CA that signed
the client certificate referred to in the previous parameter. It will be used to
verify that the client certificate is valid. This is a required parameter for
SSL enabled listeners.

#### `ssl_version`

This parameter controls the level of encryption used. Accepted values are:
 * TLSv10
 * TLSv11
 * TLSv12
 * MAX

Not all backend servers will support TLSv11 or TLSv12. If available, TLSv12
should be used.

#### `ssl_cert_verification_depth`

The maximum length of the certificate authority chain that will be accepted.
Legal values are positive integers. Note that if the client is to submit an SSL
certificate, the `ssl_cert_verification_depth` parameter must not be 0. If no
value is specified, the default is 9.

```
# Example
ssl_cert_verification_depth=5
```

**Example SSL enabled server configuration:**

```
[server1]
type=server
address=10.131.24.62
port=3306
protocol=MySQLBackend
#persistpoolmax=200
persistmaxtime=3000
ssl=required
ssl_version=TLSv10
ssl_cert=/usr/local/mariadb/maxscale/ssl/crt.max-client.pem
ssl_key=/usr/local/mariadb/maxscale/ssl/key.max-client.pem
ssl_ca_cert=/usr/local/mariadb/maxscale/ssl/crt.ca.maxscale.pem

```

This example configuration requires all connections to this server to be
encrypted with SSL. It also specifies that TLSv1.0 should be used as the
encryption method. The paths to the server certificate files and the Certificate
Authority file are also provided.

### Listener

The listener defines a port and protocol pair that is used to listen for
connections to a service. A service may have multiple listeners associated with
it, either to support multiple protocols or multiple ports. As with other
elements of the configuration the section name is the listener name and it can
be selected freely. A type parameter is used to identify the section as a
listener definition. Address is optional and it allows the user to limit
connections to certain interface only. Socket is also optional and used for Unix
socket connections.

The network socket where the listener listens will have a backlog of
connections. The size of this backlog is controlled by the
net.ipv4.tcp_max_syn_backlog and net.core.somaxconn kernel parameters.

Increasing the size of the backlog by modifying the kernel parameters helps with
sudden connection spikes and rejected connections. For more information see
[listen(2)](http://man7.org/linux/man-pages/man2/listen.2.html).

```
[<Listener name>]
type=listener
service=<Service name>]
protocol=[MySQLClient|HTTPD]
address=[IP|hostname]
port=<Listen port number>
socket=<Socket path>
```

#### `service`

The service to which the listener is associated. This is the name of a service
that is defined elsewhere in the configuration file.

#### `protocol`

The name of the protocol module that is used for the communication between the
client and MariaDB MaxScale itself.

#### `address`

The address option sets the address that will be used to bind the listening
socket. The address may be specified as an IP address in 'dot notation' or as a
hostname. If the address option is not included in the listener definition the
listener will bind to all network interfaces.

#### `port`

The port to use to listen for incoming connections to MariaDB MaxScale from the
clients. If the port is omitted from the configuration a default port for the
protocol will be used.

#### `socket`

The `socket` option may be included in a listener definition, this configures
the listener to use Unix domain sockets to listen for incoming connections. The
parameter value given is the name of the socket to use.

If a socket option and an address option is given then the listener will listen
on both the specific IP address and the Unix socket.

#### `authenticator`

The authenticator module to use. Each protocol module defines a default
authentication module which is used if no `authenticator` parameter is found
from the configuration.

#### `authenticator_options`

Option string given to the authenticator module. The value of this parameter
should be a comma-separated list of key-value pairs. See authenticator specific
documentation for more details.

#### Available Protocols

The protocols supported by MariaDB MaxScale are implemented as external modules
that are loaded dynamically into the MariaDB MaxScale core. They allow MariaDB
MaxScale to communicate in various protocols both on the client side and the
backend side. Each of the protocols can be either a client protocol or a backend
protocol. Client protocols are used for client-MariaDB MaxScale communication
and backend protocols are for MariaDB MaxScale-database communication.

##### `MySQLClient`

This is the implementation of the MySQL protocol that is used by clients of
MariaDB MaxScale to connect to MariaDB MaxScale.

##### `MySQLBackend`

The MySQLBackend protocol module is the implementation of the protocol that
MariaDB MaxScale uses to connect to the backend MariaDB, MySQL and Percona
Server databases. This implementation is tailored for the MariaDB MaxScale to
MySQL Database traffic and is not a general purpose implementation of the MySQL
protocol.

##### `telnetd`

The telnetd protocol module is used for connections to MariaDB MaxScale itself
for the purposes of creating interactive user sessions with the MariaDB MaxScale
instance itself. Currently this is used in conjunction with a special router
implementation, the debugcli.

##### `maxscaled`

The protocol used used by the maxadmin client application in order to connect to
MariaDB MaxScale and access the command line interface.

##### `HTTPD`

This protocol module is currently still under development, it provides a means
to create HTTP connections to MariaDB MaxScale for use by web browsers or
RESTful API clients.

### Listener and SSL

This section describes configuration parameters for listeners that control the
SSL/TLS encryption method and the various certificate files involved in it. To
enable SSL from client to MaxScale, you must configure the `ssl` parameter to
the value `required` and provide the three files for `ssl_cert`, `ssl_key` and
`ssl_ca_cert`. After this, MySQL connections to this listener will be encrypted
with SSL. Attempts to connect to the listener with a non-SSL client will fail.
Note that the same service can have an SSL listener and a non-SSL listener if
you wish, although they must be on different ports.

#### `ssl`

This enables SSL connections to the listener, when set to `required`. If that is
done, the three certificate files mentioned below must also be supplied. Client
connections to this listener will then be encrypted with SSL. Non-SSL
connections will get an error when they try to connect to the listener.

#### `ssl_key`

A string giving a file path that identifies an existing readable file. The file
must be the SSL private key the listener should use. This will be the private
key that is used as the server side private key during a client-server SSL
handshake. This is a required parameter for SSL enabled listeners.

#### `ssl_cert`

A string giving a file path that identifies an existing readable file. The file
must be the SSL certificate the listener should use. This will be the public
certificate that is used as the server side certificate during a client-server
SSL handshake. This is a required parameter for SSL enabled listeners. The
certificate must be compatible with the key defined above.

#### `ssl_ca_cert`

A string giving a file path that identifies an existing readable file. The file
must be the SSL Certificate Authority (CA) certificate for the CA that signed
the server certificate referred to in the previous parameter. It will be used to
verify that the server certificate is valid. This is a required parameter for
SSL enabled listeners.

#### `ssl_version`

This parameter controls the level of encryption used. Accepted values are:
 * TLSv10
 * TLSv11
 * TLSv12
 * MAX

If possible, use TLSv12 for best security. Recent Linux systems will include a
version of OpenSSL that supports TLS version 1.2.  Only if you are using
MaxScale on a system that does not have OpenSSL with support for this should
earlier versions be used. It is unlikely that TLS 1.1 will be available unless
TLS 1.2 is also available. MAX will use the best available version.

#### `ssl_cert_verification_depth`

The maximum length of the certificate authority chain that will be accepted.
Legal values are positive integers. Note that if the client is to submit an SSL
certificate, the `ssl_cert_verification_depth` parameter must not be 0. If no
value is specified, the default is 9.

```
# Example
ssl_cert_verification_depth=5
```

**Example SSL enabled listener configuration:**

```
[RW Split Listener]
type=listener
service=RW Split Router
protocol=MySQLClient
address=10.131.218.83
port=3306
authenticator=MySQL
ssl=required
ssl_cert=/usr/local/mariadb/maxscale/ssl/crt.maxscale.pem
ssl_key=/usr/local/mariadb/maxscale/ssl/key.csr.maxscale.pem
ssl_ca_cert=/usr/local/mariadb/maxscale/ssl/crt.ca.maxscale.pem
ssl_version=TLSv12
ssl_cert_verify_depth=9
```

This example configuration requires all connections to be encrypted with SSL. It
also specifies that TLSv1.2 should be used as the encryption method. The paths
to the server certificate files and the Certificate Authority file are also
provided.

## Routing Modules

The main task of MariaDB MaxScale is to accept database connections from client
applications and route the connections or the statements sent over those
connections to the various services supported by MariaDB MaxScale.

Currently a number of routing modules are available, these are designed for a
range of different needs.

Connection based load balancing:
* [ReadConnRoute](../Routers/ReadConnRoute.md)

Read/Write aware statement based router:
* [ReadWriteSplit](../Routers/ReadWriteSplit.md)

Simple sharding on database level:
* [SchemaRouter](../Routers/SchemaRouter.md)

Binary log server:
* [Binlogrouter](../Routers/Binlogrouter.md)

## Diagnostic modules

These modules are used for diagnostic purposes and can tell about the status of
MariaDB MaxScale and the cluster it is monitoring.

* [MaxAdmin Module](../Routers/CLI.md)
* [Telnet Module](../Routers/Debug-CLI.md)

## Monitor Modules

Monitor modules are used by MariaDB MaxScale to internally monitor the state of
the backend databases in order to set the server flags for each of those
servers. The router modules then use these flags to determine if the particular
server is a suitable destination for routing connections for particular query
classifications. The monitors are run within separate threads of MariaDB
MaxScale and do not affect MariaDB MaxScale's routing performance.

The use of monitors is highly recommended but it is also possible to run MariaDB
MaxScale without a monitor module. In this case an external monitoring system
which sets the status of each server via MaxAdmin is needed.

* [Mysql Monitor](../Monitors/MySQL-Monitor.md)
* [Galera Monitor](../Monitors/Galera-Monitor.md)
* [NDBCluster Monitor](../Monitors/NDB-Cluster-Monitor.md)
* [Multi-Master Monitor](../Monitors/MM-Monitor.md)

## Filter Modules

![image alt text](images/image_10.png)

Filters provide a means to manipulate or process requests as they pass through
MariaDB MaxScale between the client side protocol and the query router. A full
explanation of each filter's functionality can be found in its documentation.

The [Filter Tutorial](../Tutorials/Filter-Tutorial.md) document shows how you
can add a filter to a service and combine multiple filters in one service.

* [Query Log All (QLA) Filter](../Filters/Query-Log-All-Filter.md)
* [Regular Expression Filter](../Filters/Regex-Filter.md)
* [Tee Filter](../Filters/Tee-Filter.md)
* [Top Filter](../Filters/Top-N-Filter.md)
* [Database Firewall Filter](../Filters/Database-Firewall-Filter.md)
* [Query Redirection Filter](../Filters/Named-Server-Filter.md)
* [RabbitMQ Filter](../Filters/RabbitMQ-Filter.md)

## Reloading Configuration

The current MariaDB MaxScale configuration may be updated by editing the
configuration file and then forcing MariaDB MaxScale to reread the configuration
file. To force MariaDB MaxScale to reread the configuration file, send a SIGHUP
signal to the MariaDB MaxScale process or execute `reload config` in the
`maxadmin` client.

The following list of service parameters can be updated at runtime.

* user
* passwd
* enable_root_user
* max_connections
* connection_timeout
* auth_all_servers
* optimize_wildcard
* strip_db_esc
* localhost_match_wildcard_host
* max_slave_connections
* max_slave_replication_lag

In addition to these parameters, the server specific user credentials, _monitoruser_
and _monitorpw_, can also be updated at runtime.

### Limitations

Services that are removed via the configuration update mechanism can not be
physically removed from MariaDB MaxScale until there are no longer any
connections using the service.

When the number of threads is decreased the threads will not actually be
terminated until such time as they complete the current operation of that
thread.

Monitors can not be completely removed from the running MariaDB MaxScale.

## Authentication

MariaDB uses username, passwords and the client host in order to authenticate a
user, so a typical user would be defined as user X at host Y and would be given
a password to connect. MariaDB MaxScale uses exactly the same rules as MariaDB
when users connect to the MariaDB MaxScale instance, i.e. it will check the
address from which the client is connecting and treat this in exactly the same
way that MariaDB would. MariaDB MaxScale will pull the authentication data from
one of the backend servers and use this to match the incoming connections, the
assumption being that all the backend servers for a particular service will
share the same set of user credentials.

It is important to understand, however, that when MariaDB MaxScale itself makes
connections to the backend servers the backend server will see all connections
as originating from the host that runs MariaDB MaxScale and not the original
host from which the client connected to MariaDB MaxScale. Therefore the backend
servers should be configured to allow connections from the MariaDB MaxScale host
for every user that can connect from any host. Since there is only a single
password within the database server for a given host, this limits the
configuration such that a given user name must have the same password for every
host from which they can connect.

To clarify, if a user *X* is defined as using password *pass1* from host *a* and
*pass2* from host *b* then there must be an entry in the `user` table for user
*X* from the MariaDB MaxScale host, say *pass1*.

This would result in rows in the user table as follows

Username|Password|Client Host
--------|--------|-----------
   X    |  pass1 | a
   X    |  pass2 | b
   X    |  pass1 | MaxScale


In this case the user *X* would be able to connect to MariaDB MaxScale from host
a giving the password of *pass1*. In addition MariaDB MaxScale would be able to
create connections for this user to the backend servers using the username *X*
and password *pass1*, since the MariaDB MaxScale host is also defined to have
password *pass1*. User *X* would not however be able to connect from host *b*
since they would need to provide the password *pass2* in order to connect to
MariaDB MaxScale, but then MariaDB MaxScale would not be able to connect to the
backends as it would also use the password *pass2* for these connections.

### Wildcard Hosts

Hostname mapping in MariaDB MaxScale works in exactly the same way as for MariaDB,
if the wildcard is used for the host then any host other than the localhost
(127.0.0.1) will match. It is important to consider that the localhost check
will be performed at the MariaDB MaxScale level and at the MariaDB server level.

If MariaDB MaxScale and the databases are on separate hosts there are two
important changes in behavior to consider:

1. Clients running on the same machine as the backend database now may access
the database using the wildcard entry. The localhost check between the client
and MariaDB MaxScale will allow the use of the wildcard, since the client is not
running on the MariaDB MaxScale host. Also the wildcard entry can be used on the
database host as MariaDB MaxScale is making that connection and it is not
running on the same host as the database.

2. Clients running on the same host as MariaDB MaxScale can not access the
database via MariaDB MaxScale using the wildcard entry since the connection to
MariaDB MaxScale will be from the localhost. These clients are able to access
the database directly, as they will use the wildcard entry.

If MariaDB MaxScale is running on the same host as one or more of the database
nodes to which it is routing statements then the wildcard host entries can be
used to connect to MariaDB MaxScale but not to connect onwards to the database
running on the same node.

In all these cases the issue may be solved by adding an explicit entry for the
localhost address that has the same password as the wildcard entry. This may be
done using a statement as below for each of the databases that are required:

```
MariaDB [mysql]> GRANT SELECT, INSERT, UPDATE, DELETE, CREATE, DROP ON employee.* 'user1'@'localhost' IDENTIFIED BY 'xxx';
Query OK, 0 rows affected (0.00 sec)
```

### Limitations

At the time of writing the authentication mechanism within MariaDB MaxScale does
not support IPV6 address matching in connections rules. This is also in line
with the current protocol modules that do not support IPV6.

Wildcard address supported in the current version of MariaDB MaxScale are:

192.168.3.%
192.168.%.%
192.%.%.%

and short notations

192.%
192.%.%
192.168.%

Note that currently wildcards are only supported in conjunction with
IP-addresses, not with domain names.

## Error Reporting

MariaDB MaxScale is designed to be executed as a service, therefore all error
reports, including configuration errors, are written to the MariaDB MaxScale
error log file. By default, MariaDB MaxScale will log to a file in
`/var/log/maxscale`, the only exception to this is if the log directory is not
writable, in which case a message is sent to the standard error descriptor.

### Troubleshooting

MariaDB MaxScale binds on TCP ports and UNIX sockets as well.

If there is a local firewall in the server where MariaDB MaxScale is installed,
the IP and port must be configured in order to receive connections from
outside.

If the firewall is a network facility among all the involved servers, a
configuration update is required as well.

Example:

```
[Galera Listener]
type=listener
address=192.168.3.33
port=4408
socket=/servers/maxscale/galera.sock
```

TCP/IP Traffic must be permitted to 192.168.3.33 port 4408

For Unix socket, the socket file path (example: `/servers/maxscale/galera.sock`)
must be writable by the Unix user MariaDB MaxScale runs as.<|MERGE_RESOLUTION|>--- conflicted
+++ resolved
@@ -533,7 +533,6 @@
 useful if you suspect that MariaDB MaxScale routes statements to the wrong
 server (e.g. to a slave instead of to a master).
 
-<<<<<<< HEAD
 ### REST API Configuration
 
 The MaxScale REST API is an HTTP interface that provides JSON format data
@@ -584,7 +583,7 @@
 
 Enable or disable the admin interface. This allows the admin interface to
 be completely disabled to prevent access to it.
-=======
+
 #### `sql_mode`
 
 Specifies whether the query classifier parser should initially expect _MariaDB_
@@ -621,7 +620,6 @@
 Note that MariaDB MaxScale is **not** explicitly aware of the sql mode of
 the server, so the value of `sql_mode` should reflect the sql mode used
 when the server is started.
->>>>>>> 7f1a9491
 
 ### Service
 
