# Building MariaDB MaxScale from Source Code

MariaDB MaxScale can be built on any system that meets the requirements. The main
requirements are as follows:

* CMake version 2.8 or later (Packaging requires version 2.8.12 or later)
* GCC version 4.4.7 or later
* SQLite3 version 3.3 or later
* libcurl
* OpenSSL
* Bison 2.7 or later
* Flex 2.5.35 or later
* libuuid
* libmicrohttpd

## Required packages

###  Required packages on CentOS/RHEL systems

The following packages are required on CentOS/RHEL 7. Older releases may require
other packages in addition to these.

```
git gcc gcc-c++ ncurses-devel bison flex glibc-devel cmake libgcc perl make \
libtool openssl openssl-devel libcurl-devel pcre-devel tcl tcl-devel \
systemtap-sdt-devel libuuid libuuid-devel sqlite sqlite-devel
```

You can install the packages with the following commands.

```
sudo yum install git gcc gcc-c++ ncurses-devel bison flex glibc-devel cmake \
     libgcc perl make libtool openssl openssl-devel libcurl-devel pcre-devel \
<<<<<<< HEAD
     tcl tcl-devel systemtap-sdt-devel libuuid libuuid-devel sqlite3 sqlite3-devel \
      libmicrohttpd-devel
=======
     tcl tcl-devel systemtap-sdt-devel libuuid libuuid-devel sqlite sqlite-devel
>>>>>>> 4050cd20
```

### Required packages on Ubuntu and Debian systems

The following packages are required on Ubuntu 16.04. Different releases may
require other packages in addition to these.

```
git build-essential libssl-dev ncurses-dev bison flex cmake perl libtool \
libcurl4-openssl-dev libpcre3-dev tlc tcl-dev uuid uuid-dev sqlite3-dev libmicrohttpd-dev
```

You can install the packages with the following command.

```
sudo apt-get install git build-essential libssl-dev ncurses-dev bison flex \
     cmake perl libtool libcurl4-openssl-dev libpcre3-dev tcl tcl-dev uuid \
     uuid-dev libsqlite3-dev libmicrohttpd-dev
```

## Preparing the MariaDB MaxScale build

Clone the MariaDB MaxScale repository from GitHub.

```
git clone https://github.com/mariadb-corporation/MaxScale
```

Create a separate build directory where you can safely build MariaDB MaxScale
without altering the source code. Change the working directory to the
directory we just created.

```
mkdir build
cd build
```

## Configuring the build

The next step is to configure MariaDB MaxScale. You only need to execute the following
command to configure the build.

```
cmake ../MaxScale -DBUILD_TESTS=Y
```

This will install MariaDB MaxScale into `/usr/local/` and build the tests. The tests and
other parts of the installation can be controlled via CMake arguments.

Here is a small table with the names of the most common parameters and what
they control. These should all be given as parameters to the -D switch in
_NAME_=_VALUE_ format (e.g. `-DBUILD_TESTS=Y`).

|Argument Name|Explanation|
|--------|-----------|
|CMAKE_INSTALL_PREFIX|Location where MariaDB MaxScale will be installed to. Set this to `/usr` if you want MariaDB MaxScale installed into the same place the packages are installed.|
|BUILD_TESTS|Build tests|
|WITH_SCRIPTS|Install systemd and init.d scripts|
|PACKAGE|Enable building of packages|
|TARGET_COMPONENT|Which component to install, default is the 'core' package. Other targets are 'experimental', which installs experimental packages, 'devel' which installs development headers and 'all' which installs all components.|
|TARBALL|Build tar.gz packages, requires PACKAGE=Y|

**Note**: You can look into [defaults.cmake](../../cmake/defaults.cmake) for a
list of the CMake variables.

## Building MariaDB MaxScale

Once the configuration is complete, you can compile, test and install MariaDB MaxScale.

```
make
make test
sudo make install
```

Other useful targets for Make are `documentation`, which generates the Doxygen documentation,
and `uninstall` which uninstall MariaDB MaxScale binaries after an install.

**Note**: If you configure CMake multiple times, it's possible that you will run
  into problems when building MaxScale. Most of the time this manifests as a
  missing _pcre2.h_ header file. When this happens, delete everything in the
  build directory and run the CMake command again.

# Building MariaDB MaxScale packages

In addition to the packages needed to build MariaDB MaxScale, you will need the
packaging libraries for your system and CMake version 2.8.12 or later.

### CentOS/RHEL systems

```
sudo yum install rpm-build
```

### Ubuntu and Debian systems

```
sudo apt-get install dpkg-dev
```

Next step is to clone the MariaDB MaxScale repository from GitHub. If you already
cloned it when building MariaDB MaxScale, this step can be skipped.

```
git clone https://github.com/mariadb-corporation/MaxScale
```

Create a packaging directory and change the working directory to the
directory we just created.

```
mkdir packaging
cd packaging
```

Configure the build, giving it the same arguments we gave in the previous
section with a few changes. The only new thing is the `-DPACKAGE=Y` argument
which allows us to build packages. The `-DCMAKE_INSTALL_PREFIX` was removed since
we aren't installing MariaDB MaxScale, only packaging it.

```
cmake ../MaxScale -DPACKAGE=Y
```

Next step is to build the package.

```
make
make package
```

This will create a RPM/DEB package.

To build a tarball, add `-DTARBALL=Y` to the cmake invokation. This will create
a _maxscale-x.y.z.tar.gz_ file where _x.y.z_ is the version number.

Some Debian and Ubuntu systems suffer from a bug where `make package` fails
with errors from dpkg-shlibdeps. This can be fixed by running `make` before
`make package` and adding the path to the libmaxscale-common.so library to
the LD_LIBRARY_PATH environment variable.

```
make
LD_LIBRARY_PATH=$PWD/server/core/ make package
```

## Installing optional components

MaxScale is split into multiple components. The main component is the core MaxScale
package which contains MaxScale and all the modules. This is the default component
that is build, installed and packaged. There exist two other components, the _experimental_
and the _devel_ components. The former contains all experimental modules which are
not considered as part of the core MaxScale package and they can be alpha or beta
quality modules. The latter of the optional components, _devel_, contains the
development files required for MaxScale module development.

The component which is build is controlled by the TARGET_COMPONENT CMake variable.
The default value for this is _core_ which builds the core MaxScale package.

To build other components, you will need to set value of the TARGET_COMPONENT
CMake variable to the component name you wish to install or package.

### Install experimental modules

To install the experimental modules, invoke CMake with
_-DTARGET_COMPONENT=experimental_:

```
cmake ../MaxScale -DTARGET_COMPONENT=experimental
make
make install
```

### Creating a monolithic package

To create a monolithic package with all the components, set the
value of _TARGET_COMPONENT_ to 'all', _PACKAGE_ to Y and build the package:

```
cmake ../MaxScale -DPACKAGE=Y -DTARGET_COMPONENT=all
make package
```<|MERGE_RESOLUTION|>--- conflicted
+++ resolved
@@ -31,12 +31,8 @@
 ```
 sudo yum install git gcc gcc-c++ ncurses-devel bison flex glibc-devel cmake \
      libgcc perl make libtool openssl openssl-devel libcurl-devel pcre-devel \
-<<<<<<< HEAD
-     tcl tcl-devel systemtap-sdt-devel libuuid libuuid-devel sqlite3 sqlite3-devel \
+     tcl tcl-devel systemtap-sdt-devel libuuid libuuid-devel sqlite sqlite-devel \
       libmicrohttpd-devel
-=======
-     tcl tcl-devel systemtap-sdt-devel libuuid libuuid-devel sqlite sqlite-devel
->>>>>>> 4050cd20
 ```
 
 ### Required packages on Ubuntu and Debian systems
